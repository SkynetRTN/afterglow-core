--- conflicted
+++ resolved
@@ -34,11 +34,7 @@
 # 'SkyLib >= 0.2.0
 SQLAlchemy==2.0.4
 tbb
-<<<<<<< HEAD
-Werkzeug == 2.2.3
-=======
 Werkzeug==2.2.3
->>>>>>> 5ff0433f
 
 # extra skynet dependencies
 pyslalib == 1.0.4
