"""
Afterglow Core: AJAX API endpoints
"""

url_prefix = '/ajax/'

<<<<<<< HEAD
from . import app_authorizations, tokens
=======
from .app_authorizations import *
from .tokens import *
from .sessions import *
from .initialize import *
from .oauth2_providers import *
from .oauth2_clients import *
from .server_status import *




>>>>>>> 1fcc9bca
<|MERGE_RESOLUTION|>--- conflicted
+++ resolved
@@ -4,9 +4,6 @@
 
 url_prefix = '/ajax/'
 
-<<<<<<< HEAD
-from . import app_authorizations, tokens
-=======
 from .app_authorizations import *
 from .tokens import *
 from .sessions import *
@@ -18,4 +15,3 @@
 
 
 
->>>>>>> 1fcc9bca
