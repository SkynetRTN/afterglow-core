--- conflicted
+++ resolved
@@ -62,12 +62,8 @@
     detect_edges: bool = Boolean(dump_default=False)
     percentile_min: float = Float(dump_default=10)
     percentile_max: float = Float(dump_default=99)
-<<<<<<< HEAD
-    global_contrast: bool = Boolean(dump_default=False)
-=======
     global_contrast: bool = Boolean(dump_default=True)
     downsample: int = Integer(dump_default=2)
->>>>>>> 81b86092
 
 
 class AlignmentSettingsFeaturesAKAZESchema(AlignmentSettingsFeaturesSchema):
