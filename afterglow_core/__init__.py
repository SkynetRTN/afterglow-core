"""
Afterglow Core: main app package
"""

import datetime
import json
import os
from typing import Any, Dict as TDict, List as TList, Optional, Union

from flask_cors import CORS
from marshmallow import missing
from werkzeug.datastructures import CombinedMultiDict, MultiDict
<<<<<<< HEAD
from werkzeug.urls import url_encode
=======
from werkzeug.middleware.proxy_fix import ProxyFix
>>>>>>> 1fcc9bca
from flask import Flask, Response, request

from .schemas import AfterglowSchema


__all__ = ['app', 'json_response']


class PrefixMiddleware(object):
    def __init__(self, application, prefix=''):
        self.app = application
        self.prefix = prefix

    def __call__(self, environ, start_response):
        if environ['PATH_INFO'].startswith(self.prefix):
            environ['PATH_INFO'] = environ['PATH_INFO'][len(self.prefix):]
            environ['SCRIPT_NAME'] = self.prefix
            return self.app(environ, start_response)
        else:
            start_response('404', [('Content-Type', 'text/plain')])
            return ["This url does not belong to the app.".encode()]


class AfterglowSchemaEncoder(json.JSONEncoder):
    """
    JSON encoder that can serialize AfterglowSchema class instances and datetime
    objects
    """

    def default(self, obj):
        if isinstance(obj, type(missing)):
            return None
        if isinstance(obj, AfterglowSchema):
            return obj.dump(obj)
        if isinstance(obj, datetime.datetime):
            return obj.isoformat(' ')
        return super().default(obj)


def json_response(data: Optional[Union[dict, AfterglowSchema, TList[dict],
                                       TList[AfterglowSchema]]] = None,
                  status_code: Optional[int] = None,
                  headers: Optional[TDict[str, str]] = None,
                  include_pagination: bool = False,
                  total_pages: Optional[int] = None,
                  first: Optional[Any] = None, last: Optional[Any] = None) \
        -> Response:
    """
    Serialize a Python object to a JSON-type flask.Response

    :param data: object(s) to serialize; can be a :class:`AfterglowSchema`
        instance or a dict, a list of those, or None
    :param int status_code: optional HTTP status code; defaults to 200 - OK
    :param dict headers: optional extra HTTP headers
    :param include_pagination: always include pagination links (first and last
        page) even if no total/previous/next page info is provided
    :param total_pages: optional extra pagination info: total number of pages
    :param first: optional extra pagination info: for keyset-nased pagination,
        this is the key value for the first item on the current page; for
        page-based pagination, this is the current page number; used
        to construct the link to the previous page
    :param last: optional extra pagination info: for keyset-based pagination,
        this is the key value for the last item on the current page or None
        otherwise; used to construct the link to the next page

    :return: Flask response object with mimetype set to application/json
    """
    links = {'self': request.url}
    if include_pagination or (total_pages, first, last) != (None,)*3:
        # Add pagination info
        args_first = request.args.copy()
        args_first['page[number]'] = 'first'
        args_last = request.args.copy()
        args_last['page[number]'] = 'last'
        pagination = {
            # Always have links to first and last pages
            'first': '{}?{}'.format(request.base_url, url_encode(args_first)),
            'last': '{}?{}'.format(request.base_url, url_encode(args_last)),
        }
        if total_pages is not None:
            pagination['total_pages'] = total_pages
        if first is not None:
            if last is None:
                # Page-based pagination; first is page number
                pagination['current_page'] = first
                if first > 0:
                    args = request.args.copy()
                    args['page[number]'] = str(first - 1)
                    pagination['prev'] = '{}?{}'.format(
                        request.base_url, url_encode(args))
                if total_pages is None or first < total_pages - 1:
                    args = request.args.copy()
                    args['page[number]'] = str(first + 1)
                    pagination['next'] = '{}?{}'.format(
                        request.base_url, url_encode(args))
            else:
                # Keyset-based pagination; first and last are keys for previous
                # and next pages
                args = request.args.copy()
                args['page[before]'] = str(first)
                pagination['prev'] = '{}?{}'.format(
                    request.base_url, url_encode(args))
                args = request.args.copy()
                args['page[after]'] = str(last)
                pagination['next'] = '{}?{}'.format(
                    request.base_url, url_encode(args))
        links['pagination'] = pagination
    envelope = {
        'data': data,
        'links': links,
    }
    return Response(
        json.dumps(envelope, cls=AfterglowSchemaEncoder),
        status_code or 200, mimetype='application/json', headers=headers)


app = Flask(__name__)
cors = CORS(app, resources={'/api/*': {'origins': '*'}})
app.config.from_object('afterglow_core.default_cfg')
app.config.from_envvar('AFTERGLOW_CORE_CONFIG', silent=True)

proxy_count = app.config.get('APP_PROXY')
if proxy_count:
    app.wsgi_app = ProxyFix(app.wsgi_app, x_for=proxy_count, x_proto=proxy_count, x_host=proxy_count, x_port=proxy_count, x_prefix=proxy_count)

if app.config.get('APP_PREFIX'):
    app.wsgi_app = PrefixMiddleware(
        app.wsgi_app, prefix=app.config.get('APP_PREFIX'))

if app.config.get('PROFILE'):
    # Enable profiling
    from werkzeug.middleware.profiler import ProfilerMiddleware
    app.config['DEBUG'] = True
    app.wsgi_app = ProfilerMiddleware(app.wsgi_app, restrictions=[10])

if app.config.get('OAUTH2_ALLOW_HTTP') or app.config.get('DEBUG'):
    os.environ['AUTHLIB_INSECURE_TRANSPORT'] = '1'


@app.before_request
def resolve_request_body() -> None:
    """
    Before every request, combine `request.form` and `request.get_json()` into
    `request.args`
    """
    ds = [request.args, request.form]

    body = request.get_json()
    if body:
        ds.append(MultiDict(body.items()))

    # Replace immutable Request.args with the combined args dict
    # noinspection PyPropertyAccess
    request.args = CombinedMultiDict(ds)


if app.config.get('AUTH_ENABLED'):
    # Initialize user authentication and enable non-versioned /users routes
    # and Afterglow OAuth2 server at /oauth2
    from . import auth


# Define API resources and endpoints
from . import resources, views<|MERGE_RESOLUTION|>--- conflicted
+++ resolved
@@ -10,11 +10,8 @@
 from flask_cors import CORS
 from marshmallow import missing
 from werkzeug.datastructures import CombinedMultiDict, MultiDict
-<<<<<<< HEAD
 from werkzeug.urls import url_encode
-=======
 from werkzeug.middleware.proxy_fix import ProxyFix
->>>>>>> 1fcc9bca
 from flask import Flask, Response, request
 
 from .schemas import AfterglowSchema
